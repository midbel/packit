package main

import (
	"flag"
	"fmt"
<<<<<<< HEAD
	"io/fs"
	"os"
	"path/filepath"
	"sort"
	"strings"

	"github.com/midbel/cli"
	"github.com/midbel/packit"
	"github.com/midbel/packit/apk"
	"github.com/midbel/packit/deb"
	"github.com/midbel/packit/rpm"
)

var commands = []*cli.Command{
	{
		Usage:   "build [-k <type>] [-d <directory>] <config.fig>",
		Short:   "build package from its configuration file",
		Alias:   []string{"make"},
		Run:     runBuild,
		Default: true,
	},
	{
		Usage: "convert [-k <type>] [-d <directory>] <package>",
		Short: "convert a package from one format into another one",
		Alias: []string{"transform"},
		Run:   runConvert,
	},
	{
		Usage: "extract [-d <directory>] package",
		Short: "extract files from package archive",
		Run:   runExtract,
	},
	{
		Usage: "info <package>",
		Short: "show information on a package",
		Alias: []string{"show"},
		Run:   runInfo,
	},
	{
		Usage: "list [-a <all>] <package>",
		Short: "list content of a package",
		Alias: []string{"content"},
		Run:   runList,
	},
	{
		Usage: "verify <package>",
		Short: "check integrity of a package",
		Alias: []string{"check"},
		Run:   runVerify,
	},
}

const helpText = `{{.Name}} help to create packages in various format such as  deb
or rpm (and maybe other in a later time)

Usage: {{.Name}} command [arguments]

Available commands:

{{range .Commands}}{{printf "  %-9s %s" .String .Short}}
{{end}}
Use {{.Name}} [command] -h for more information about its usage.
`

func main() {
	cli.RunAndExit(commands, cli.Usage("packit", helpText, commands))
}

func runBuild(cmd *cli.Command, args []string) error {
	var (
		dir  = cmd.Flag.String("d", "", "output directory")
		kind = cmd.Flag.String("k", "", "package type")
	)
	if err := cmd.Flag.Parse(args); err != nil {
		fmt.Println("oups oups", err, args)
		return err
	}
	r, err := os.Open(cmd.Flag.Arg(0))
	if err != nil {
		return err
	}
	m, err := packit.Load(r, *kind)
	if err != nil {
		return err
	}
	switch *kind {
	case packit.DEB, "":
		err = deb.Build(*dir, m)
	case packit.RPM:
		err = rpm.Build(*dir, m)
	case packit.APK:
		err = apk.Build(*dir, m)
	default:
		err = fmt.Errorf("%s: %w", *kind, packit.ErrPackage)
	}
	return err
}

func runConvert(cmd *cli.Command, args []string) error {
	var (
		dir  = cmd.Flag.String("d", "", "directory")
		kind = cmd.Flag.String("k", "", "kind")
	)
	if err := cmd.Flag.Parse(args); err != nil {
		return err
	}
	_, _ = dir, kind
	return nil
}

func runExtract(cmd *cli.Command, args []string) error {
	dir := cmd.Flag.String("d", "", "directory")
	if err := cmd.Flag.Parse(args); err != nil {
		return err
	}
	var err error
	switch ext := Ext(cmd.Flag.Arg(0)); ext {
	case packit.RPM:
		err = rpm.Extract(cmd.Flag.Arg(0), *dir)
	case packit.DEB:
		err = deb.Extract(cmd.Flag.Arg(0), *dir)
	case packit.APK:
		err = apk.Extract(cmd.Flag.Arg(0), *dir)
	default:
		err = fmt.Errorf("%s: %w", cmd.Flag.Arg(0), packit.ErrPackage)
	}
	return err
}

func runList(cmd *cli.Command, args []string) error {
	all := cmd.Flag.Bool("a", false, "show all")
	if err := cmd.Flag.Parse(args); err != nil {
		return err
	}
	var (
		err  error
		list []packit.Resource
	)
	switch ext := Ext(cmd.Flag.Arg(0)); ext {
	case packit.RPM:
		list, err = rpm.List(cmd.Flag.Arg(0))
	case packit.DEB:
		list, err = deb.List(cmd.Flag.Arg(0))
	case packit.APK:
		list, err = apk.List(cmd.Flag.Arg(0))
	default:
		err = fmt.Errorf("%s: %w", cmd.Flag.Arg(0), packit.ErrPackage)
	}
	if err == nil {
		printResources(list, *all)
	}
	return err
}

func runInfo(cmd *cli.Command, args []string) error {
	if err := cmd.Flag.Parse(args); err != nil {
		return err
	}
	var (
		err  error
		meta packit.Metadata
	)
	switch ext := Ext(cmd.Flag.Arg(0)); ext {
	case packit.RPM:
		meta, err = rpm.Info(cmd.Flag.Arg(0))
	case packit.DEB:
		meta, err = deb.Info(cmd.Flag.Arg(0))
	case packit.APK:
		meta, err = apk.Info(cmd.Flag.Arg(0))
	default:
		err = fmt.Errorf("%s: %w", cmd.Flag.Arg(0), packit.ErrPackage)
	}
	if err == nil {
		printMetadata(meta)
	}
	return err
}

func runVerify(cmd *cli.Command, args []string) error {
	if err := cmd.Flag.Parse(args); err != nil {
		return err
	}
	var err error
	switch ext := Ext(cmd.Flag.Arg(0)); ext {
	case packit.RPM:
		err = rpm.Verify(cmd.Flag.Arg(0))
	case packit.DEB:
		err = deb.Verify(cmd.Flag.Arg(0))
	case packit.APK:
		err = apk.Verify(cmd.Flag.Arg(0))
	default:
		err = fmt.Errorf("%s: %w", cmd.Flag.Arg(0), packit.ErrPackage)
	}
	return err
}

func printMetadata(meta packit.Metadata) {
	fmt.Printf("%-12s: %s", "Package", meta.Package)
	fmt.Println()
	fmt.Printf("%-12s: %s", "Maintainer", meta.Maintainer.Name)
	if meta.Maintainer.Email != "" {
		fmt.Printf(" <%s>", meta.Maintainer.Email)
	}
	fmt.Println()
	fmt.Printf("%-12s: %s", "Version", meta.Version)
	fmt.Println()
	fmt.Printf("%-12s: %s", "Architecture", packit.Arch(meta.Arch))
	fmt.Println()
	fmt.Printf("%-12s: %dKB", "Size", meta.Size)
	fmt.Println()
	fmt.Printf("%-12s: %s", "Build Date", meta.Date.Format("2006-01-02 15:04:05"))
	fmt.Println()
	fmt.Printf("%-12s: %s", "URL", meta.Home)
	fmt.Println()
	fmt.Printf("%-12s: %s", "Summary", meta.Summary)
	fmt.Println()
	if meta.Desc != "" {
		fmt.Printf("%-12s:", "Description")
		fmt.Println()
		fmt.Println(meta.Desc)
	}
}

var (
	green   = "\033[92m"
	cyan    = "\033[96m"
	regular = "\033[39m"
	red     = "\033[91m"
	reset   = "\033[0m"
)

func printResources(list []packit.Resource, all bool) {
	for _, r := range list {
		if !all && r.Size == 0 {
			continue
		}
		var (
			mode  = fs.FileMode(r.Perm)
			when  = r.ModTime.Format("2006-01-02 15:04")
			color = regular
		)
		if r.Size == 0 {
			mode |= fs.ModeDir
		}
		switch {
		case r.Size == 0:
			color = cyan
		case isExecutable(mode):
			color = green
		case isCompressed(r.File):
			color = red
		default:
			color = regular
		}
		fmt.Printf("%s %-8d %s %s%s%s", mode, r.Size, when, color, r.File, reset)
		fmt.Println()
	}
}

func isExecutable(mode fs.FileMode) bool {
	return mode&0111 != 0
}

var compressed = []string{
	".ar",
	".gz",
	".xz",
	".cpio",
	".tar",
	".zip",
}

func isCompressed(file string) bool {
	sort.Strings(compressed)
	var (
		e = filepath.Ext(file)
		i = sort.SearchStrings(compressed, e)
	)
	return i < len(compressed) && compressed[i] == e
}

func Ext(file string) string {
	ext := filepath.Ext(file)
	return strings.TrimPrefix(ext, ".")
=======
	"os"

	"github.com/midbel/packit/internal/build"
)

func main() {
	var (
		kind = flag.String("k", "", "package type")
		file = flag.String("f", "Packfile", "package file")
		dist = flag.String("d", "", "directory where package will be written")
	)
	flag.Parse()

	if flag.NArg() == 0 {
		fmt.Fprintln(os.Stderr, "no context given")
		os.Exit(2)
	}

	err := build.BuildPackage(*file, *dist, *kind, flag.Arg(0))
	if err != nil {
		fmt.Fprintln(os.Stderr, err)
		os.Exit(1)
	}
>>>>>>> ed55294e
}<|MERGE_RESOLUTION|>--- conflicted
+++ resolved
@@ -3,292 +3,6 @@
 import (
 	"flag"
 	"fmt"
-<<<<<<< HEAD
-	"io/fs"
-	"os"
-	"path/filepath"
-	"sort"
-	"strings"
-
-	"github.com/midbel/cli"
-	"github.com/midbel/packit"
-	"github.com/midbel/packit/apk"
-	"github.com/midbel/packit/deb"
-	"github.com/midbel/packit/rpm"
-)
-
-var commands = []*cli.Command{
-	{
-		Usage:   "build [-k <type>] [-d <directory>] <config.fig>",
-		Short:   "build package from its configuration file",
-		Alias:   []string{"make"},
-		Run:     runBuild,
-		Default: true,
-	},
-	{
-		Usage: "convert [-k <type>] [-d <directory>] <package>",
-		Short: "convert a package from one format into another one",
-		Alias: []string{"transform"},
-		Run:   runConvert,
-	},
-	{
-		Usage: "extract [-d <directory>] package",
-		Short: "extract files from package archive",
-		Run:   runExtract,
-	},
-	{
-		Usage: "info <package>",
-		Short: "show information on a package",
-		Alias: []string{"show"},
-		Run:   runInfo,
-	},
-	{
-		Usage: "list [-a <all>] <package>",
-		Short: "list content of a package",
-		Alias: []string{"content"},
-		Run:   runList,
-	},
-	{
-		Usage: "verify <package>",
-		Short: "check integrity of a package",
-		Alias: []string{"check"},
-		Run:   runVerify,
-	},
-}
-
-const helpText = `{{.Name}} help to create packages in various format such as  deb
-or rpm (and maybe other in a later time)
-
-Usage: {{.Name}} command [arguments]
-
-Available commands:
-
-{{range .Commands}}{{printf "  %-9s %s" .String .Short}}
-{{end}}
-Use {{.Name}} [command] -h for more information about its usage.
-`
-
-func main() {
-	cli.RunAndExit(commands, cli.Usage("packit", helpText, commands))
-}
-
-func runBuild(cmd *cli.Command, args []string) error {
-	var (
-		dir  = cmd.Flag.String("d", "", "output directory")
-		kind = cmd.Flag.String("k", "", "package type")
-	)
-	if err := cmd.Flag.Parse(args); err != nil {
-		fmt.Println("oups oups", err, args)
-		return err
-	}
-	r, err := os.Open(cmd.Flag.Arg(0))
-	if err != nil {
-		return err
-	}
-	m, err := packit.Load(r, *kind)
-	if err != nil {
-		return err
-	}
-	switch *kind {
-	case packit.DEB, "":
-		err = deb.Build(*dir, m)
-	case packit.RPM:
-		err = rpm.Build(*dir, m)
-	case packit.APK:
-		err = apk.Build(*dir, m)
-	default:
-		err = fmt.Errorf("%s: %w", *kind, packit.ErrPackage)
-	}
-	return err
-}
-
-func runConvert(cmd *cli.Command, args []string) error {
-	var (
-		dir  = cmd.Flag.String("d", "", "directory")
-		kind = cmd.Flag.String("k", "", "kind")
-	)
-	if err := cmd.Flag.Parse(args); err != nil {
-		return err
-	}
-	_, _ = dir, kind
-	return nil
-}
-
-func runExtract(cmd *cli.Command, args []string) error {
-	dir := cmd.Flag.String("d", "", "directory")
-	if err := cmd.Flag.Parse(args); err != nil {
-		return err
-	}
-	var err error
-	switch ext := Ext(cmd.Flag.Arg(0)); ext {
-	case packit.RPM:
-		err = rpm.Extract(cmd.Flag.Arg(0), *dir)
-	case packit.DEB:
-		err = deb.Extract(cmd.Flag.Arg(0), *dir)
-	case packit.APK:
-		err = apk.Extract(cmd.Flag.Arg(0), *dir)
-	default:
-		err = fmt.Errorf("%s: %w", cmd.Flag.Arg(0), packit.ErrPackage)
-	}
-	return err
-}
-
-func runList(cmd *cli.Command, args []string) error {
-	all := cmd.Flag.Bool("a", false, "show all")
-	if err := cmd.Flag.Parse(args); err != nil {
-		return err
-	}
-	var (
-		err  error
-		list []packit.Resource
-	)
-	switch ext := Ext(cmd.Flag.Arg(0)); ext {
-	case packit.RPM:
-		list, err = rpm.List(cmd.Flag.Arg(0))
-	case packit.DEB:
-		list, err = deb.List(cmd.Flag.Arg(0))
-	case packit.APK:
-		list, err = apk.List(cmd.Flag.Arg(0))
-	default:
-		err = fmt.Errorf("%s: %w", cmd.Flag.Arg(0), packit.ErrPackage)
-	}
-	if err == nil {
-		printResources(list, *all)
-	}
-	return err
-}
-
-func runInfo(cmd *cli.Command, args []string) error {
-	if err := cmd.Flag.Parse(args); err != nil {
-		return err
-	}
-	var (
-		err  error
-		meta packit.Metadata
-	)
-	switch ext := Ext(cmd.Flag.Arg(0)); ext {
-	case packit.RPM:
-		meta, err = rpm.Info(cmd.Flag.Arg(0))
-	case packit.DEB:
-		meta, err = deb.Info(cmd.Flag.Arg(0))
-	case packit.APK:
-		meta, err = apk.Info(cmd.Flag.Arg(0))
-	default:
-		err = fmt.Errorf("%s: %w", cmd.Flag.Arg(0), packit.ErrPackage)
-	}
-	if err == nil {
-		printMetadata(meta)
-	}
-	return err
-}
-
-func runVerify(cmd *cli.Command, args []string) error {
-	if err := cmd.Flag.Parse(args); err != nil {
-		return err
-	}
-	var err error
-	switch ext := Ext(cmd.Flag.Arg(0)); ext {
-	case packit.RPM:
-		err = rpm.Verify(cmd.Flag.Arg(0))
-	case packit.DEB:
-		err = deb.Verify(cmd.Flag.Arg(0))
-	case packit.APK:
-		err = apk.Verify(cmd.Flag.Arg(0))
-	default:
-		err = fmt.Errorf("%s: %w", cmd.Flag.Arg(0), packit.ErrPackage)
-	}
-	return err
-}
-
-func printMetadata(meta packit.Metadata) {
-	fmt.Printf("%-12s: %s", "Package", meta.Package)
-	fmt.Println()
-	fmt.Printf("%-12s: %s", "Maintainer", meta.Maintainer.Name)
-	if meta.Maintainer.Email != "" {
-		fmt.Printf(" <%s>", meta.Maintainer.Email)
-	}
-	fmt.Println()
-	fmt.Printf("%-12s: %s", "Version", meta.Version)
-	fmt.Println()
-	fmt.Printf("%-12s: %s", "Architecture", packit.Arch(meta.Arch))
-	fmt.Println()
-	fmt.Printf("%-12s: %dKB", "Size", meta.Size)
-	fmt.Println()
-	fmt.Printf("%-12s: %s", "Build Date", meta.Date.Format("2006-01-02 15:04:05"))
-	fmt.Println()
-	fmt.Printf("%-12s: %s", "URL", meta.Home)
-	fmt.Println()
-	fmt.Printf("%-12s: %s", "Summary", meta.Summary)
-	fmt.Println()
-	if meta.Desc != "" {
-		fmt.Printf("%-12s:", "Description")
-		fmt.Println()
-		fmt.Println(meta.Desc)
-	}
-}
-
-var (
-	green   = "\033[92m"
-	cyan    = "\033[96m"
-	regular = "\033[39m"
-	red     = "\033[91m"
-	reset   = "\033[0m"
-)
-
-func printResources(list []packit.Resource, all bool) {
-	for _, r := range list {
-		if !all && r.Size == 0 {
-			continue
-		}
-		var (
-			mode  = fs.FileMode(r.Perm)
-			when  = r.ModTime.Format("2006-01-02 15:04")
-			color = regular
-		)
-		if r.Size == 0 {
-			mode |= fs.ModeDir
-		}
-		switch {
-		case r.Size == 0:
-			color = cyan
-		case isExecutable(mode):
-			color = green
-		case isCompressed(r.File):
-			color = red
-		default:
-			color = regular
-		}
-		fmt.Printf("%s %-8d %s %s%s%s", mode, r.Size, when, color, r.File, reset)
-		fmt.Println()
-	}
-}
-
-func isExecutable(mode fs.FileMode) bool {
-	return mode&0111 != 0
-}
-
-var compressed = []string{
-	".ar",
-	".gz",
-	".xz",
-	".cpio",
-	".tar",
-	".zip",
-}
-
-func isCompressed(file string) bool {
-	sort.Strings(compressed)
-	var (
-		e = filepath.Ext(file)
-		i = sort.SearchStrings(compressed, e)
-	)
-	return i < len(compressed) && compressed[i] == e
-}
-
-func Ext(file string) string {
-	ext := filepath.Ext(file)
-	return strings.TrimPrefix(ext, ".")
-=======
 	"os"
 
 	"github.com/midbel/packit/internal/build"
@@ -312,5 +26,4 @@
 		fmt.Fprintln(os.Stderr, err)
 		os.Exit(1)
 	}
->>>>>>> ed55294e
 }