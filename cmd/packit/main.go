package main

import (
	"fmt"
	"os"
	"path/filepath"
	"strings"
	"text/template"
	"time"

	"github.com/midbel/cli"
	"github.com/midbel/packit"
	"github.com/midbel/packit/deb"
	"github.com/midbel/packit/rpm"
)

var commands = []*cli.Command{
	{
		Usage: "build [-d datadir] [-k pkg-type] <config.toml,...>",
		Alias: []string{"make"},
		Short: "build package(s) from configuration file",
		Run:   runBuild,
	},
	{
		Usage: "convert [-m maintainer] [-d datadir] [-k type] <package>",
		Short: "convert a package into another package format",
		Run:   runConvert,
	},
	{
		Usage: "show [-l] <package>",
		Alias: []string{"info"},
		Short: "show package metadata",
		Run:   runShow,
	},
	{
		Usage: "verify <package...>",
		Alias: []string{"check"},
		Short: "check the integrity of the given package(s)",
		Run:   runVerify,
	},
	{
		Usage: "history [-w who] [-f from] [-t to] <package,...>",
		Alias: []string{"log", "changelog"},
		Short: "dump changelog of given package",
		Run:   runLog,
	},
	{
		Usage: "extract [-r remove] [-d datadir] [-p] <package...>",
		Short: "extract files from package payload in given directory",
		Run:   runExtract,
	},
	{
		Usage: "repack [-m] [-d datadir] [-k type] <package>",
		Short: "create a package from files installed on local system",
		Run:   runPack,
	},
}

const helpText = `{{.Name}} is an easy to use package manager which can be used
to create softwares package in various format, show their content and/or verify
their integrity.

Usage:

  {{.Name}} command [arguments]

The commands are:

{{range .Commands}}{{printf "  %-9s %s" .String .Short}}
{{end}}
Use {{.Name}} [command] -h for more information about its usage.
`

func main() {
<<<<<<< HEAD
	log.SetFlags(0)
=======
>>>>>>> 1e6a0d13
	cli.RunAndExit(commands, cli.Usage("packit", helpText, commands))
}

func runLog(cmd *cli.Command, args []string) error {
	const history = `
Package     : {{.Package -}}
{{with .Change}}
Date        : {{.When | datetime}}
Version     : {{.Version}}
Distribution: {{.Distrib | join}}
Maintainer  : {{if .Maintainer}}{{.Maintainer.Name}}{{else}}unknown{{end}}
Changes     :
{{.Body -}}
{{end}}
`
	start := cmd.Flag.String("f", "", "")
	end := cmd.Flag.String("t", "", "")
	who := cmd.Flag.String("w", "", "")
	if err := cmd.Flag.Parse(args); err != nil {
		return err
	}
	var (
		fd, td time.Time
		err    error
	)
	if fd, err = time.Parse("2006-01-02", *start); err != nil && *start != "" {
		return err
	}
	if td, err = time.Parse("2006-01-02", *end); err != nil && *end != "" {
		return err
	}
	fs := template.FuncMap{
		"datetime": func(t time.Time) string {
			if t.IsZero() {
				t = time.Now()
			}
			return t.Format("2006-01-02 15:04:05")
		},
		"join": func(vs []string) string {
			if len(vs) == 0 {
				return "-"
			}
			return strings.Join(vs, ", ")
		},
	}
	t, err := template.New("changelog").Funcs(fs).Parse(strings.TrimSpace(history))
	if err != nil {
		return err
	}
	return showPackages(cmd.Flag.Args(), func(p packit.Package) error {
		cs := p.History().Filter(*who, fd, td)
		for i, c := range cs {
			v := struct {
				Package string
				Change  packit.Change
			}{
				Package: p.PackageName(),
				Change:  c,
			}
			if err := t.Execute(os.Stdout, v); err != nil {
				return err
			}
			fmt.Fprintln(os.Stdout)
			if i < len(cs)-1 {
				fmt.Fprintln(os.Stdout, "--")
			}
		}
		if len(cs) > 0 {
			fmt.Fprintln(os.Stdout)
		}
		return nil
	})
	return nil
}

func runExtract(cmd *cli.Command, args []string) error {
	datadir := cmd.Flag.String("d", os.TempDir(), "datadir")
	preserve := cmd.Flag.Bool("p", false, "preserve")
	cleandir := cmd.Flag.Bool("r", false, "clean")
	if err := cmd.Flag.Parse(args); err != nil {
		return err
	}
	return showPackages(cmd.Flag.Args(), func(p packit.Package) error {
		dir := filepath.Join(*datadir, p.PackageName())
		if *cleandir {
			if err := os.RemoveAll(dir); err != nil {
				return err
			}
		}
		if err := p.Extract(dir, *preserve); err != nil {
			if *cleandir {
				os.RemoveAll(dir)
			}
			return err
		}
		return nil
	})
}

func showControls(ns []string, fn func(packit.Control) error) error {
	if fn == nil {
		return nil
	}
	for _, n := range ns {
		var (
			c   *packit.Control
			err error
		)
		switch e := filepath.Ext(n); e {
		case ".deb":
			c, err = deb.About(n)
		case ".rpm":
			c, err = rpm.About(n)
		default:
		}
		if err != nil {
			return err
		}
		if err := fn(*c); err != nil {
			return fmt.Errorf("%s: %s", c.Package, err)
		}
	}
	return nil
}

func showPackages(ns []string, fn func(packit.Package) error) error {
	if fn == nil {
		return nil
	}
	for _, n := range ns {
		var (
			pkg packit.Package
			err error
		)
		switch e := filepath.Ext(n); e {
		case ".deb":
			pkg, err = deb.Open(n)
		case ".rpm":
			pkg, err = rpm.Open(n)
		default:
			return fmt.Errorf("unsupported packet type %s", e)
		}
		if err != nil {
			return fmt.Errorf("fail to read %s: %s", n, err)
		}
		if err := fn(pkg); err != nil {
			return fmt.Errorf("%s: %s", pkg.PackageName(), err)
		}
	}
	return nil
}<|MERGE_RESOLUTION|>--- conflicted
+++ resolved
@@ -72,10 +72,6 @@
 `
 
 func main() {
-<<<<<<< HEAD
-	log.SetFlags(0)
-=======
->>>>>>> 1e6a0d13
 	cli.RunAndExit(commands, cli.Usage("packit", helpText, commands))
 }
 
